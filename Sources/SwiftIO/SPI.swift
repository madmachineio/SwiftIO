--- conflicted
+++ resolved
@@ -145,18 +145,6 @@
      */
     @inline(__always)
     public func write(_ data: [UInt8], count: Int? = nil) {
-<<<<<<< HEAD
-        let ret, length: Int32
-
-        if let count = count {
-            length = Int32(min(count, data.count))
-        } else {
-            length = Int32(data.count)
-        }
-
-        csEnable()
-        ret = swifthal_spi_write(obj, data, length)
-=======
         let ret: Int32
         let byteCount: Int
 
@@ -172,7 +160,6 @@
 
         csEnable()
         ret = swifthal_spi_write(obj, data, Int32(byteCount))
->>>>>>> 25f8a7d9
         csDisable()
 
         if ret != 0 {
