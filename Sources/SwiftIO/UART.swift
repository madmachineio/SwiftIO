import CSwiftIO

/**
UART is a two-wire serial communication protocol used to communicate with serial devices. The devices must agree on a common transmisson rate before communication.

*/
public final class UART {
    private let id: Int32
    private var obj: UnsafeMutableRawPointer

    private var config = swift_uart_cfg_t()

    private var baudRate: Int {
        willSet {
            config.baudrate = Int32(newValue)
        }
    }
    private var dataBits: DataBits {
        willSet {
            switch newValue {
                case .eightBits:
                config.data_bits = SWIFT_UART_DATA_BITS_8
            }
        }
    }
    private var parity: Parity {
        willSet {
            switch newValue {
                case .none:
                config.parity = SWIFT_UART_PARITY_NONE
                case .odd:
                config.parity = SWIFT_UART_PARITY_ODD
                case .even:
                config.parity = SWIFT_UART_PARITY_EVEN
            }
        }
    }
    private var stopBits: StopBits {
        willSet {
            switch newValue {
                case .oneBit:
                config.stop_bits = SWIFT_UART_STOP_BITS_1
                case .twoBits:
                config.stop_bits = SWIFT_UART_STOP_BITS_2
            }
        }
    }
    private var readBufferLength: Int {
        willSet {
            config.read_buf_len = Int32(newValue)
        }
    }

    /**
     Initialize an interface for UART communication.
     - Parameter id: **REQUIRED** The name of the UART interface.
     - Parameter baudRate: **OPTIONAL**The communication speed. The default baud rate is 115200.
     - Parameter dataBits : **OPTIONAL**The length of the data being transmitted.
     - Parameter parity: **OPTIONAL**The parity bit to confirm the accuracy of the data transmission.
     - Parameter stopBits: **OPTIONAL**The bits reserved to stop the communication.
     - Parameter readBufferLength: **OPTIONAL**The length of the serial buffer to store the data.
     
     ### Usage Example ###
     ````
     // Initialize a UART interface UART0.
     let uart = UART(Id.UART0)
     ````
     */
    public init(_ idName: IdName,
                baudRate: Int = 115200,
                dataBits: DataBits = .eightBits,
                parity: Parity = .none,
                stopBits: StopBits = .oneBit,
                readBufferLength: Int = 64) {
        self.id = idName.value
        self.baudRate = baudRate
        self.dataBits = dataBits
        self.parity = parity
        self.stopBits = stopBits
        self.readBufferLength = readBufferLength

        config.baudrate = Int32(baudRate)
        switch dataBits {
            case .eightBits:
            config.data_bits = SWIFT_UART_DATA_BITS_8
        }
        switch parity {
            case .none:
            config.parity = SWIFT_UART_PARITY_NONE
            case .odd:
            config.parity = SWIFT_UART_PARITY_ODD
            case .even:
            config.parity = SWIFT_UART_PARITY_EVEN
        }
        switch stopBits {
            case .oneBit:
            config.stop_bits = SWIFT_UART_STOP_BITS_1
            case .twoBits:
            config.stop_bits = SWIFT_UART_STOP_BITS_2
        }
        config.read_buf_len = Int32(readBufferLength)

        if let ptr = swifthal_uart_open(id, &config) {
            obj = UnsafeMutableRawPointer(ptr)
        } else {
            fatalError("UART\(idName.value) initialization failed!")
        }

    }

    deinit {
        swifthal_uart_close(obj)
    }


    /**
     Set the baud rate for communication. It should be set ahead of time to ensure the same baud rate between two devices.
     - Parameter baudRate: The communication speed.

     */
    public func setBaudrate(_ baudRate: Int) {
        config.baudrate = Int32(baudRate)
        swifthal_uart_baudrate_set(obj, config.baudrate)
    }

    /**
     Clear all bytes from the buffer to store the incoming data.
     */
    public func clearBuffer() {
        swifthal_uart_buffer_clear(obj)
    }

    /**
     Return the number of received data from the serial buffer.
     - Returns: The number of bytes received in the buffer.
     */
    public func checkBufferReceived() -> Int {
        return Int(swifthal_uart_remainder_get(obj))
    }

    /**
     Write a byte of data to the external device through the serial connection.
     - Parameter byte: One 8-bit binary data to be sent to the device.

     */
    @inline(__always)
    public func write(_ byte: UInt8) {
        swifthal_uart_char_put(obj, byte)
    }

    /**
     Write a series of bytes to the external device through the serial connection.
     - Parameter data: A byte array to be sent to the device.

     */
    @inline(__always)
    public func write(_ data: [UInt8], count: Int? = nil) {
<<<<<<< HEAD
        let ret, length: Int32

        if let count = count {
            length = Int32(min(count, data.count))
        } else {
            length = Int32(data.count)
        }

        ret = swifthal_uart_write(obj, data, length)
        if ret != 0 {
            print("UART\(id) write error!")
=======
        let byteCount: Int

        if let count = count {
            byteCount = min(data.count, count)
        } else {
            byteCount = data.count
        }

        if byteCount <= 0 {
            return
>>>>>>> 25f8a7d9
        }
        
        swifthal_uart_write(obj, data, Int32(byteCount))
    }

    /**
     Write a string to the external device through the serial connection.
     - Parameter string: A string to be sent to the device.

     */
    @inline(__always)
    public func write(_ string: String) {
        let data: [UInt8] = string.utf8CString.map {UInt8($0)}

        let ret = swifthal_uart_write(obj, data, Int32(data.count))

        if ret != 0 {
            print("UART\(id) write error!")
        }
    }

    /**
     Read a byte of data receiving from the external device. The maximum time for data reception is decided by the timeout value. If the data is received before the time set, the read process will end up automatically. 
     
     -1 is set to wait until receiving the required data. 
     0 is set to end up the read immediately no matter whether the data is received or not. 
     A value greater than 0 is set to wait for a certain period (in milliseconds) and then end up the read.
     - Parameter timeout: The max time(in milliseconds) for data reception.

     - Returns: One 8-bit binary data read from the device.

     */
    @inline(__always)
    public func readByte(timeout: Int? = nil) -> UInt8? {
        let timeoutValue: Int32

        if let timeout = timeout {
            timeoutValue = Int32(timeout)
        } else {
            timeoutValue = Int32(SWIFT_FOREVER)
        }

        var byte: UInt8 = 0
        let ret = swifthal_uart_char_get(obj, &byte, timeoutValue)
        if ret == 0 {
            return byte
        } else {
            print("UART\(id) readByte error!")
            return nil
        }
    }

    /**
     Read a series of bytes receiving from the external device.The maximum time for data reception is decided by the timeout value. If the data is received before the time set, the read process will end up automatically. 
     
     -1 is set to wait until receiving the required data. 
     0 is set to end up the read immediately no matter whether the data is received or not. 
     A value greater than 0 is set to wait for a certain period (in milliseconds) and then end up the read.
     - Parameter timeout: The max time(in milliseconds) for data reception.
     - Parameter count: The number of bytes to read.

     - Returns: A byte array read from the device.

     */
    @inline(__always)
    public func read(count: Int, timeout: Int? = nil) -> [UInt8] {
        let timeoutValue: Int32

        if let timeout = timeout {
            timeoutValue = Int32(timeout)
        } else {
            timeoutValue = Int32(SWIFT_FOREVER)
        }

        var data = [UInt8](repeating: 0, count: count)
        let received = Int(swifthal_uart_read(obj, &data, Int32(count), timeoutValue))
        return Array(data[0..<received])
    }


}




extension UART {
    /**
     The parity bit is used to ensure the data transmission according to the number of logical-high bits.

     */
    public enum Parity {
        case none, odd, even
    }

    /**
     One or two stops bits are reserved to end the communication.

     */
    public enum StopBits {
        case oneBit, twoBits
    }

    /**
     This indicates the length of the data being transmitted.

     */
    public enum DataBits {
        case eightBits
    }

}<|MERGE_RESOLUTION|>--- conflicted
+++ resolved
@@ -155,19 +155,6 @@
      */
     @inline(__always)
     public func write(_ data: [UInt8], count: Int? = nil) {
-<<<<<<< HEAD
-        let ret, length: Int32
-
-        if let count = count {
-            length = Int32(min(count, data.count))
-        } else {
-            length = Int32(data.count)
-        }
-
-        ret = swifthal_uart_write(obj, data, length)
-        if ret != 0 {
-            print("UART\(id) write error!")
-=======
         let byteCount: Int
 
         if let count = count {
@@ -178,10 +165,12 @@
 
         if byteCount <= 0 {
             return
->>>>>>> 25f8a7d9
         }
         
-        swifthal_uart_write(obj, data, Int32(byteCount))
+        let ret = swifthal_uart_write(obj, data, Int32(byteCount))
+        if ret != 0 {
+          print("UART\(id) write error!")
+        }
     }
 
     /**
